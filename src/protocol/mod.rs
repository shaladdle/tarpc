--- conflicted
+++ resolved
@@ -62,20 +62,16 @@
     }
 }
 
-<<<<<<< HEAD
 struct Writer<D>
     where D: Data
 {
-=======
+    written: usize,
+    data: D,
+}
+
 enum WriterResult {
     Done,
     Continue,
-}
-
-struct Writer {
->>>>>>> 01ed8366
-    written: usize,
-    data: D,
 }
 
 impl<D> Writer<D>
@@ -86,13 +82,8 @@
     fn try_write(&mut self, stream: &mut TcpStream) -> io::Result<WriterResult> {
         match stream.try_write(&mut self.data.range_from(self.written)) {
             Ok(None) => {
-<<<<<<< HEAD
                 debug!("Spurious wakeup, {}/{}", self.written,self.data.len());
-                Ok(false)
-=======
-                debug!("Spurious wakeup, {}/{}",self.written,self.data.len());
                 Ok(WriterResult::Continue)
->>>>>>> 01ed8366
             }
             Ok(Some(bytes_written)) => {
                 debug!(
@@ -182,16 +173,10 @@
                     Some(packet) => {
                         let size = packet.payload.len() as u64;
                         debug!("WriteState {:?}: Packet: id: {}, size: {}", token, packet.id, size);
-<<<<<<< HEAD
                         Some(Some(WriteState::WriteId {
                             id: U64Writer::from_u64(packet.id),
                             size: U64Writer::from_u64(size),
-=======
-                        Some(Some(WriteState::WriteId{
-                            id: Writer::from_u64(packet.id),
-                            size: Writer::from_u64(size),
->>>>>>> 01ed8366
-                            payload: Writer::from_vec(packet.payload),
+                            payload: VecWriter::from_vec(packet.payload),
                         }))
                     }
                     None => {
@@ -218,8 +203,7 @@
             }
             Some(WriteSize { ref mut size, ref mut payload }) => {
                 match size.try_write(socket) {
-<<<<<<< HEAD
-                    Ok(true) => {
+                    Ok(WriterResult::Done) => {
                         let payload = mem::replace(payload, VecWriter::empty());
                         if payload.is_empty() {
                             debug!("WriteSize {:?}: payload is empty. Done writing.", token);
@@ -233,12 +217,6 @@
                             debug!("WriteSize {:?}: Transitioning to writing payload", token);
                             Some(Some(WriteState::WriteData(payload)))
                         }
-=======
-                    Ok(WriterResult::Done) => {
-                        debug!("WriteSize {:?}: Transitioning to writing payload", token);
-                        let payload = mem::replace(payload, Writer::empty());
-                        Some(Some(WriteState::WriteData(payload)))
->>>>>>> 01ed8366
                     },
                     Ok(WriterResult::Continue) => None,
                     Err(e) => {
